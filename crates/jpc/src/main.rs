--- conflicted
+++ resolved
@@ -16,6 +16,7 @@
 struct Args {
     /// [tok|ast|hir]
     /// list of types of output for the compiler to emit
+    #[arg(long)]
     emit: Vec<String>,
 
     /// Equivalent to -C debuginfo=2
@@ -31,6 +32,7 @@
     output: Option<String>,
 
     /// Input file to compile
+    #[arg(long)]
     input: Option<String>,
 }
 
@@ -71,27 +73,22 @@
 
         let mut parser = parser::Parser::new(tokens.into_iter());
         let ast = parser.parse().expect("Failed to parse");
-        if is_need_tok_out {
+        if is_need_ast_out {
             if let Err(err) = fs::write(format!("{input}.ast"), format!("{:#?}", &ast)) {
                 println!("Failed to output AST: {err:?}");
             }
         }
 
-<<<<<<< HEAD
-    gen.visit_program(&Box::new(ast)).expect("Failed to codegen");
-    let file = File::create("hir.txt")?;
-    gen.dump(&mut BufWriter::new(file))?;
-=======
         gen.visit_program(&Box::new(ast)).expect("Failed to codegen");
         if is_need_hir_out {
-            if let Err(err) = fs::write(format!("{input}.hir"), format!("{:#?}", &ast)) {
-                println!("Failed to output AST: {err:?}");
+            let file = File::create(format!("{input}.hir"))?;
+            if let Err(err) = gen.dump(&mut BufWriter::new(file)) {
+                println!("Failed to output HIR: {err:?}");
             }
         }
     } else {
         let _ = Args::command().print_help();
     }
->>>>>>> bb606891
 
     Ok(())
 }